--- conflicted
+++ resolved
@@ -269,7 +269,6 @@
     return [r / 255, g / 255, b / 255];
   }
 
-<<<<<<< HEAD
   function getFontAscentAtSize(font: any, size: number): number {
     try {
       if (font && typeof font.ascentAtSize === 'function') {
@@ -283,8 +282,7 @@
         if (typeof h === 'number' && isFinite(h)) return h * 0.8; // approximate ascent proportion
       }
     } catch {}
-    return size * 0.8; // safe fallback
-=======
+    return size * 0.8; // safe fallbac
   // Shared canvas for accurate text width measurement (module-scoped above)
 
   function AutosizeInput(props: {
@@ -329,7 +327,6 @@
         }}
       />
     );
->>>>>>> 1b1a913a
   }
 
   return (
